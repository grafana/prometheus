--- conflicted
+++ resolved
@@ -17,11 +17,6 @@
 	"context"
 	"errors"
 	"fmt"
-<<<<<<< HEAD
-	"math"
-=======
-	"os"
->>>>>>> 7dd74ca6
 	"sort"
 	"strconv"
 	"sync"
@@ -3335,174 +3330,6 @@
 	}
 }
 
-<<<<<<< HEAD
-func TestNativeHistogram_MulDivOperator(t *testing.T) {
-	// TODO(codesome): Integrate histograms into the PromQL testing framework
-	// and write more tests there.
-	originalHistogram := histogram.Histogram{
-		Schema:        0,
-		Count:         21,
-		Sum:           33,
-		ZeroThreshold: 0.001,
-		ZeroCount:     3,
-		PositiveSpans: []histogram.Span{
-			{Offset: 0, Length: 3},
-		},
-		PositiveBuckets: []int64{3, 0, 0},
-		NegativeSpans: []histogram.Span{
-			{Offset: 0, Length: 3},
-		},
-		NegativeBuckets: []int64{3, 0, 0},
-	}
-
-	cases := []struct {
-		scalar      float64
-		histogram   histogram.Histogram
-		expectedMul histogram.FloatHistogram
-		expectedDiv histogram.FloatHistogram
-	}{
-		{
-			scalar:    3,
-			histogram: originalHistogram,
-			expectedMul: histogram.FloatHistogram{
-				Schema:        0,
-				Count:         63,
-				Sum:           99,
-				ZeroThreshold: 0.001,
-				ZeroCount:     9,
-				PositiveSpans: []histogram.Span{
-					{Offset: 0, Length: 3},
-				},
-				PositiveBuckets: []float64{9, 9, 9},
-				NegativeSpans: []histogram.Span{
-					{Offset: 0, Length: 3},
-				},
-				NegativeBuckets: []float64{9, 9, 9},
-			},
-			expectedDiv: histogram.FloatHistogram{
-				Schema:        0,
-				Count:         7,
-				Sum:           11,
-				ZeroThreshold: 0.001,
-				ZeroCount:     1,
-				PositiveSpans: []histogram.Span{
-					{Offset: 0, Length: 3},
-				},
-				PositiveBuckets: []float64{1, 1, 1},
-				NegativeSpans: []histogram.Span{
-					{Offset: 0, Length: 3},
-				},
-				NegativeBuckets: []float64{1, 1, 1},
-			},
-		},
-		{
-			scalar:    0,
-			histogram: originalHistogram,
-			expectedMul: histogram.FloatHistogram{
-				Schema:        0,
-				Count:         0,
-				Sum:           0,
-				ZeroThreshold: 0.001,
-				ZeroCount:     0,
-				PositiveSpans: []histogram.Span{
-					{Offset: 0, Length: 3},
-				},
-				PositiveBuckets: []float64{0, 0, 0},
-				NegativeSpans: []histogram.Span{
-					{Offset: 0, Length: 3},
-				},
-				NegativeBuckets: []float64{0, 0, 0},
-			},
-			expectedDiv: histogram.FloatHistogram{
-				Schema:        0,
-				Count:         math.Inf(1),
-				Sum:           math.Inf(1),
-				ZeroThreshold: 0.001,
-				ZeroCount:     math.Inf(1),
-				PositiveSpans: []histogram.Span{
-					{Offset: 0, Length: 3},
-				},
-				PositiveBuckets: []float64{math.Inf(1), math.Inf(1), math.Inf(1)},
-				NegativeSpans: []histogram.Span{
-					{Offset: 0, Length: 3},
-				},
-				NegativeBuckets: []float64{math.Inf(1), math.Inf(1), math.Inf(1)},
-			},
-		},
-	}
-
-	idx0 := int64(0)
-	for _, c := range cases {
-		for _, floatHisto := range []bool{true, false} {
-			t.Run(fmt.Sprintf("floatHistogram=%t %d", floatHisto, idx0), func(t *testing.T) {
-				storage := teststorage.New(t)
-				t.Cleanup(func() { storage.Close() })
-
-				seriesName := "sparse_histogram_series"
-				floatSeriesName := "float_series"
-
-				engine := newTestEngine(t)
-
-				ts := idx0 * int64(10*time.Minute/time.Millisecond)
-				app := storage.Appender(context.Background())
-				h := c.histogram
-				lbls := labels.FromStrings("__name__", seriesName)
-				// Since we mutate h later, we need to create a copy here.
-				var err error
-				if floatHisto {
-					_, err = app.AppendHistogram(0, lbls, ts, nil, h.Copy().ToFloat(nil))
-				} else {
-					_, err = app.AppendHistogram(0, lbls, ts, h.Copy(), nil)
-				}
-				require.NoError(t, err)
-				_, err = app.Append(0, labels.FromStrings("__name__", floatSeriesName), ts, c.scalar)
-				require.NoError(t, err)
-				require.NoError(t, app.Commit())
-
-				queryAndCheck := func(queryString string, exp promql.Vector) {
-					qry, err := engine.NewInstantQuery(context.Background(), storage, nil, queryString, timestamp.Time(ts))
-					require.NoError(t, err)
-
-					res := qry.Exec(context.Background())
-					require.NoError(t, res.Err)
-
-					vector, err := res.Vector()
-					require.NoError(t, err)
-
-					testutil.RequireEqual(t, exp, vector)
-				}
-
-				// histogram * scalar.
-				queryString := fmt.Sprintf(`%s * %f`, seriesName, c.scalar)
-				queryAndCheck(queryString, []promql.Sample{{T: ts, H: &c.expectedMul, Metric: labels.EmptyLabels()}})
-
-				// scalar * histogram.
-				queryString = fmt.Sprintf(`%f * %s`, c.scalar, seriesName)
-				queryAndCheck(queryString, []promql.Sample{{T: ts, H: &c.expectedMul, Metric: labels.EmptyLabels()}})
-
-				// histogram * float.
-				queryString = fmt.Sprintf(`%s * %s`, seriesName, floatSeriesName)
-				queryAndCheck(queryString, []promql.Sample{{T: ts, H: &c.expectedMul, Metric: labels.EmptyLabels()}})
-
-				// float * histogram.
-				queryString = fmt.Sprintf(`%s * %s`, floatSeriesName, seriesName)
-				queryAndCheck(queryString, []promql.Sample{{T: ts, H: &c.expectedMul, Metric: labels.EmptyLabels()}})
-
-				// histogram / scalar.
-				queryString = fmt.Sprintf(`%s / %f`, seriesName, c.scalar)
-				queryAndCheck(queryString, []promql.Sample{{T: ts, H: &c.expectedDiv, Metric: labels.EmptyLabels()}})
-
-				// histogram / float.
-				queryString = fmt.Sprintf(`%s / %s`, seriesName, floatSeriesName)
-				queryAndCheck(queryString, []promql.Sample{{T: ts, H: &c.expectedDiv, Metric: labels.EmptyLabels()}})
-			})
-			idx0++
-		}
-	}
-}
-
-=======
->>>>>>> 7dd74ca6
 func TestQueryLookbackDelta(t *testing.T) {
 	var (
 		load = `load 5m
