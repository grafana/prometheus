--- conflicted
+++ resolved
@@ -28,11 +28,7 @@
 	"github.com/go-kit/kit/log"
 	"github.com/go-kit/kit/log/level"
 	"github.com/prometheus/client_golang/prometheus"
-<<<<<<< HEAD
-=======
-	"github.com/prometheus/common/log"
 	"github.com/prometheus/common/model"
->>>>>>> 1b80f631
 
 	"github.com/prometheus/common/version"
 	"golang.org/x/net/context"
@@ -148,6 +144,10 @@
 type labelsMutator func(labels.Labels) labels.Labels
 
 func newScrapePool(ctx context.Context, cfg *config.ScrapeConfig, app Appendable, logger log.Logger) *scrapePool {
+	if logger == nil {
+		logger = log.NewNopLogger()
+	}
+
 	client, err := httputil.NewClientFromConfig(cfg.HTTPClientConfig)
 	if err != nil {
 		// Any errors that could occur here should be caught during config validation.
@@ -167,7 +167,7 @@
 	}
 	sp.newLoop = func(t *Target, s scraper) loop {
 		return newScrapeLoop(sp.ctx, s,
-			logger.With("target", t),
+			log.With(logger, "target", t),
 			buffers,
 			func(l labels.Labels) labels.Labels { return sp.mutateSampleLabels(l, t) },
 			func(l labels.Labels) labels.Labels { return sp.mutateReportSampleLabels(l, t) },
@@ -227,19 +227,7 @@
 		var (
 			t       = sp.targets[fp]
 			s       = &targetScraper{Target: t, client: sp.client, timeout: timeout}
-<<<<<<< HEAD
-			newLoop = sp.newLoop(sp.ctx, s,
-				func() storage.Appender {
-					return sp.sampleAppender(t)
-				},
-				func() storage.Appender {
-					return sp.reportAppender(t)
-				},
-				log.With(sp.logger, "target", t.labels),
-			)
-=======
 			newLoop = sp.newLoop(t, s)
->>>>>>> 1b80f631
 		)
 		wg.Add(1)
 
@@ -301,19 +289,7 @@
 
 		if _, ok := sp.targets[hash]; !ok {
 			s := &targetScraper{Target: t, client: sp.client, timeout: timeout}
-<<<<<<< HEAD
-			l := sp.newLoop(sp.ctx, s,
-				func() storage.Appender {
-					return sp.sampleAppender(t)
-				},
-				func() storage.Appender {
-					return sp.reportAppender(t)
-				},
-				log.With(sp.logger, "target", t.labels),
-			)
-=======
 			l := sp.newLoop(t, s)
->>>>>>> 1b80f631
 
 			sp.targets[hash] = t
 			sp.loops[hash] = l
