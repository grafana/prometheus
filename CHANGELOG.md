--- conflicted
+++ resolved
@@ -1,16 +1,9 @@
 # Changelog
 
-<<<<<<< HEAD
-## 2.48.1 / 2023-12-08
-
-* [BUGFIX] TSDB: Make the wlog watcher read segments synchronously when not tailing. #13224
-* [BUGFIX] Agent: Participate in notify calls (fixes slow down in remote write handling introduced in 2.45). #13223
-=======
 ## unreleased
 
 * [ENHANCEMENT] TSDB: Make the wlog watcher read segments synchronously when not tailing. #13224
 * [BUGFIX] Agent: Participate in notify calls. #13223
->>>>>>> 0ae385c1
 
 ## 2.48.0 / 2023-11-16
 
